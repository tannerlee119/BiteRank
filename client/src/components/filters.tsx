import { Search, MapPin, Minus } from "lucide-react";
import { Input } from "@/components/ui/input";
import { Button } from "@/components/ui/button";
import {
  Select,
  SelectContent,
  SelectItem,
  SelectTrigger,
  SelectValue,
} from "@/components/ui/select";
import { Card } from "@/components/ui/card";

interface FiltersProps {
  search: string;
  location: string;
  rating: string;
  cuisine: string;
  tags: string;
  onSearchChange: (value: string) => void;
  onLocationChange: (value: string) => void;
  onRatingChange: (value: string) => void;
  onCuisineChange: (value: string) => void;
  onTagsChange: (value: string) => void;
}

export function Filters({
  search,
  location,
  rating,
  cuisine,
  tags,
  onSearchChange,
  onLocationChange,
  onRatingChange,
  onCuisineChange,
  onTagsChange,
}: FiltersProps) {
  return (
    <Card className="p-6 mb-6">
      <div className="flex flex-col lg:flex-row lg:items-center lg:justify-between space-y-4 lg:space-y-0 lg:space-x-4">
        <div className="flex flex-col sm:flex-row space-y-4 sm:space-y-0 sm:space-x-4 flex-1">
          <div className="relative flex-1">
            <Search className="absolute left-3 top-1/2 transform -translate-y-1/2 text-gray-400 w-4 h-4" />
            <Input
              type="text"
              placeholder="Search restaurants..."
              value={search}
              onChange={(e) => onSearchChange(e.target.value)}
              className="pl-10"
            />
          </div>

<<<<<<< HEAD
          <Select value={location} onValueChange={onLocationChange}>
            <SelectTrigger className="w-full sm:w-48">
              <div className="flex items-center">
                <MapPin className="w-4 h-4 mr-2 text-gray-400" />
                <SelectValue placeholder="All Locations" />
              </div>
            </SelectTrigger>
            <SelectContent>
              <SelectItem value="all">All Locations</SelectItem>
              <SelectItem value="san francisco">San Francisco</SelectItem>
              <SelectItem value="new york">New York</SelectItem>
              <SelectItem value="los angeles">Los Angeles</SelectItem>
            </SelectContent>
          </Select>
=======
          <div className="relative w-full sm:w-48">
            <MapPin className="absolute left-3 top-1/2 transform -translate-y-1/2 text-gray-400 w-4 h-4" />
            <Input
              type="text"
              placeholder="Any location..."
              value={location}
              onChange={(e) => onLocationChange(e.target.value)}
              className="pl-10"
            />
          </div>

          <div className="w-full sm:w-48">
            <Input
              type="text"
              placeholder="Any cuisine..."
              value={cuisine}
              onChange={(e) => onCuisineChange(e.target.value)}
            />
          </div>

          <div className="w-full sm:w-48">
            <Input
              type="text"
              placeholder="Search tags..."
              value={tags}
              onChange={(e) => onTagsChange(e.target.value)}
            />
          </div>
>>>>>>> 41b9b92a
        </div>

        <div className="flex space-x-2">
          <Button
            variant={rating === "like" ? "default" : "outline"}
            onClick={() => onRatingChange(rating === "like" ? "" : "like")}
            className={rating === "like" ? "bg-green-500 hover:bg-green-600" : ""}
          >
            Loved
          </Button>
          <Button
            variant={rating === "alright" ? "default" : "outline"}
            onClick={() => onRatingChange(rating === "alright" ? "" : "alright")}
            className={rating === "alright" ? "bg-orange-500 hover:bg-orange-600" : ""}
          >
            Alright
          </Button>
          <Button
            variant={rating === "dislike" ? "default" : "outline"}
            onClick={() => onRatingChange(rating === "dislike" ? "" : "dislike")}
            className={rating === "dislike" ? "bg-red-500 hover:bg-red-600" : ""}
          >
            Not For Me
          </Button>
        </div>
      </div>
    </Card>
  );
}<|MERGE_RESOLUTION|>--- conflicted
+++ resolved
@@ -50,22 +50,6 @@
             />
           </div>
 
-<<<<<<< HEAD
-          <Select value={location} onValueChange={onLocationChange}>
-            <SelectTrigger className="w-full sm:w-48">
-              <div className="flex items-center">
-                <MapPin className="w-4 h-4 mr-2 text-gray-400" />
-                <SelectValue placeholder="All Locations" />
-              </div>
-            </SelectTrigger>
-            <SelectContent>
-              <SelectItem value="all">All Locations</SelectItem>
-              <SelectItem value="san francisco">San Francisco</SelectItem>
-              <SelectItem value="new york">New York</SelectItem>
-              <SelectItem value="los angeles">Los Angeles</SelectItem>
-            </SelectContent>
-          </Select>
-=======
           <div className="relative w-full sm:w-48">
             <MapPin className="absolute left-3 top-1/2 transform -translate-y-1/2 text-gray-400 w-4 h-4" />
             <Input
@@ -94,7 +78,6 @@
               onChange={(e) => onTagsChange(e.target.value)}
             />
           </div>
->>>>>>> 41b9b92a
         </div>
 
         <div className="flex space-x-2">
