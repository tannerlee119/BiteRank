--- conflicted
+++ resolved
@@ -135,13 +135,8 @@
       );
     }
 
-<<<<<<< HEAD
-    if (filters?.location && filters.location !== "all") {
-      const locationPattern = `%${filters.location}%`;
-=======
     if (filters?.location && filters.location.trim()) {
       const locationPattern = `%${filters.location.trim()}%`;
->>>>>>> 41b9b92a
       conditions.push(ilike(restaurants.location, locationPattern));
     }
 
